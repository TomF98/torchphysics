--- conflicted
+++ resolved
@@ -109,11 +109,7 @@
     points = len(domain_points)
     input_dic = _create_input_dic(input_dic, points, dic_for_other_variables,
                                   all_variables, device)
-<<<<<<< HEAD
-    output = model.forward(input_dic, track_gradients=False).data.cpu().numpy()
-=======
     output = model.forward(input_dic).data.cpu().numpy()
->>>>>>> 6e752ff7
     triangulation = _triangulation_of_domain(plot_variable, domain_points)
 
     fig = plt.figure()
@@ -138,11 +134,7 @@
     domain_points, input_dic = _create_domain(plot_variable, points, device)
     input_dic = _create_input_dic(input_dic, points, dic_for_other_variables,
                                   all_variables, device)
-<<<<<<< HEAD
-    output = model.forward(input_dic, track_gradients=False).data.cpu().numpy()
-=======
     output = model.forward(input_dic).data.cpu().numpy()
->>>>>>> 6e752ff7
     fig = plt.figure()
     ax = fig.add_subplot()
     ax.grid()
@@ -167,11 +159,7 @@
                  variable_2.name: torch.FloatTensor(np.ravel(axis_2, device=device).reshape(-1, 1))}
     input_dic = _create_input_dic(input_dic, points**2, dic_for_other_variables,
                                   all_variables, device)
-<<<<<<< HEAD
-    output = model.forward(input_dic, track_gradients=False).data.cpu().numpy()
-=======
     output = model.forward(input_dic).data.cpu().numpy()
->>>>>>> 6e752ff7
 
     fig = plt.figure()
     ax = fig.add_subplot(projection='3d')
