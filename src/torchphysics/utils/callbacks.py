import torch

from pytorch_lightning.callbacks import Callback

from .plotting.plot_functions import plot
from .user_fun import UserFunction


class WeightSaveCallback(Callback):
    """
    A callback to save the weights of a model during training. Can save
    the model weights before, during and after training. During training, only
    the model with minimal loss will be saved.

    Parameters
    ----------
    model : torch.nn.Module
        The model of which the weights should be saved.
    path : str
        The relative path of the saved weights.
    name : str
        A name that will become part of the file name of the saved weights.
    check_interval : int
        The callback will check for minimal loss every check_interval
        iterations. If negative, no weights will be saved during training.
    save_initial_model : False
        Whether the model should be saved before training as well.
    save_final_model: True
        Whether the model should always be saved after the last iteration.
    """

    def __init__(
        self,
        model,
        path,
        name,
        check_interval,
        save_initial_model=False,
        save_final_model=True,
    ):
        super().__init__()
        self.model = model
        self.path = path
        self.name = name
        self.check_interval = check_interval
        self.save_initial_model = save_initial_model
        self.save_final_model = save_final_model

        self.current_loss = float("inf")

    def on_train_start(self, trainer, pl_module):
        if self.save_initial_model:
            torch.save(
                self.model.state_dict(), self.path + "/" + self.name + "_init.pt"
            )

<<<<<<< HEAD
    def on_train_batch_start(self, trainer, pl_module, batch, batch_idx, dataloader_idx=0):
=======
    def on_train_batch_start(
        self, trainer, pl_module, batch, batch_idx, dataloader_idx
    ):
>>>>>>> ea75604a
        if (self.check_interval > 0 and batch_idx > 0) and (
            (batch_idx - 1) % self.check_interval == 0
        ):
            if trainer.logged_metrics["train/loss"] < self.current_loss:
                self.current_loss = trainer.logged_metrics["train/loss"]
                torch.save(
                    self.model.state_dict(),
                    self.path + "/" + self.name + "_min_loss.pt",
                )

    def on_train_end(self, trainer, pl_module):
        if self.save_final_model:
            torch.save(
                self.model.state_dict(), self.path + "/" + self.name + "_final.pt"
            )


class PlotterCallback(Callback):
    """Object for plotting (logging plots) inside of tensorboard.
    Can be passed to the pytorch lightning trainer.

    Parameters
    ----------
    plot_function : callable
        A function that specfices the part of the model that should be plotted.
    point_sampler : torchphysics.samplers.PlotSampler
        A sampler that creates the points that should be used for the plot.
    log_interval : str, optional
        Name of the plots inside of tensorboard.
    check_interval : int, optional
        Plots will be saved every check_interval steps, if the plotter is used.
    angle : list, optional
        The view angle for surface plots. Standard angle is [30, 30]
    plot_type : str, optional
        Specifies how the output should be plotted. If no input is given, the method
        will try to use a fitting way, to show the data. See also plot-functions.
    kwargs:
        Additional arguments to specify different parameters/behaviour of
        the plot. See https://matplotlib.org/stable/api/_as_gen/matplotlib.pyplot.html
        for possible arguments of each underlying object.
    """

    def __init__(
        self,
        model,
        plot_function,
        point_sampler,
        log_name="plot",
        check_interval=200,
        angle=[30, 30],
        plot_type="",
        **kwargs
    ):
        super().__init__()
        self.model = model
        self.check_interval = check_interval
        self.plot_function = UserFunction(plot_function)
        self.log_name = log_name
        self.point_sampler = point_sampler
        self.angle = angle
        self.plot_type = plot_type
        self.kwargs = kwargs

    def on_train_start(self, trainer, pl_module):
        self.point_sampler.sample_points(device=pl_module.device)

<<<<<<< HEAD
    def on_train_batch_end(self, trainer, pl_module, outputs, batch, batch_idx, dataloader_idx=0):
=======
    def on_train_batch_end(
        self, trainer, pl_module, outputs, batch, batch_idx, dataloader_idx
    ):
>>>>>>> ea75604a
        if batch_idx % self.check_interval == 0:
            fig = plot(
                model=self.model,
                plot_function=self.plot_function,
                point_sampler=self.point_sampler,
                angle=self.angle,
                plot_type=self.plot_type,
                device=pl_module.device,
                **self.kwargs
            )
            pl_module.logger.experiment.add_figure(
                tag=self.log_name, figure=fig, global_step=batch_idx
            )

    def on_train_end(self, trainer, pl_module):
        return


class TrainerStateCheckpoint(Callback):
    """
    A callback to save the current state of the trainer (a PyTorch Lightning checkpoint),
    if the training has to be resumed at a later point in time.

    Parameters
    ----------
    path : str
        The relative path of the saved weights.
    name : str
        A name that will become part of the file name of the saved weights.
    check_interval : int, optional
        Checkpoints will be saved every check_interval steps. Default is 200.
    weights_only : bool, optional
        If only the model parameters should be saved. Default is false.

    Note
    ----
    To continue from the checkpoint, use ckpt_path="some/path/to/my_checkpoint.ckpt" as 
    argument in the fit command of the trainer.
   

    The PyTorch Lightning checkpoint would save the current epoch and restart from it.
    In TorchPhysics we dont use multiple epochs, instead we train with multiple iterations
    inside "one giant epoch". If the training is restarted, the trainer will always start
    from iteration 0 (essentially the last completed epoch). But all other states
    (model, optimizer, ...) will be correctly restored.
    """
<<<<<<< HEAD
=======

>>>>>>> ea75604a
    def __init__(self, path, name, check_interval=200, weights_only=False):
        super().__init__()
        self.path = path
        self.name = name
        self.check_interval = check_interval
        self.weights_only = weights_only

<<<<<<< HEAD
    def on_train_batch_end(self, trainer, pl_module, outputs, batch, batch_idx, dataloader_idx=0):
=======
    def on_train_batch_end(
        self, trainer, pl_module, outputs, batch, batch_idx, dataloader_idx
    ):
>>>>>>> ea75604a
        if batch_idx % self.check_interval == 0:
            trainer.save_checkpoint(
                self.path + "/" + self.name + ".ckpt", weights_only=self.weights_only
            )<|MERGE_RESOLUTION|>--- conflicted
+++ resolved
@@ -38,6 +38,16 @@
         save_initial_model=False,
         save_final_model=True,
     ):
+
+    def __init__(
+        self,
+        model,
+        path,
+        name,
+        check_interval,
+        save_initial_model=False,
+        save_final_model=True,
+    ):
         super().__init__()
         self.model = model
         self.path = path
@@ -47,6 +57,7 @@
         self.save_final_model = save_final_model
 
         self.current_loss = float("inf")
+        self.current_loss = float("inf")
 
     def on_train_start(self, trainer, pl_module):
         if self.save_initial_model:
@@ -54,13 +65,9 @@
                 self.model.state_dict(), self.path + "/" + self.name + "_init.pt"
             )
 
-<<<<<<< HEAD
-    def on_train_batch_start(self, trainer, pl_module, batch, batch_idx, dataloader_idx=0):
-=======
     def on_train_batch_start(
         self, trainer, pl_module, batch, batch_idx, dataloader_idx
     ):
->>>>>>> ea75604a
         if (self.check_interval > 0 and batch_idx > 0) and (
             (batch_idx - 1) % self.check_interval == 0
         ):
@@ -76,6 +83,9 @@
             torch.save(
                 self.model.state_dict(), self.path + "/" + self.name + "_final.pt"
             )
+            torch.save(
+                self.model.state_dict(), self.path + "/" + self.name + "_final.pt"
+            )
 
 
 class PlotterCallback(Callback):
@@ -85,6 +95,7 @@
     Parameters
     ----------
     plot_function : callable
+        A function that specfices the part of the model that should be plotted.
         A function that specfices the part of the model that should be plotted.
     point_sampler : torchphysics.samplers.PlotSampler
         A sampler that creates the points that should be used for the plot.
@@ -114,8 +125,22 @@
         plot_type="",
         **kwargs
     ):
+    """
+
+    def __init__(
+        self,
+        model,
+        plot_function,
+        point_sampler,
+        log_name="plot",
+        check_interval=200,
+        angle=[30, 30],
+        plot_type="",
+        **kwargs
+    ):
         super().__init__()
         self.model = model
+        self.check_interval = check_interval
         self.check_interval = check_interval
         self.plot_function = UserFunction(plot_function)
         self.log_name = log_name
@@ -127,13 +152,9 @@
     def on_train_start(self, trainer, pl_module):
         self.point_sampler.sample_points(device=pl_module.device)
 
-<<<<<<< HEAD
-    def on_train_batch_end(self, trainer, pl_module, outputs, batch, batch_idx, dataloader_idx=0):
-=======
     def on_train_batch_end(
         self, trainer, pl_module, outputs, batch, batch_idx, dataloader_idx
     ):
->>>>>>> ea75604a
         if batch_idx % self.check_interval == 0:
             fig = plot(
                 model=self.model,
@@ -180,10 +201,7 @@
     from iteration 0 (essentially the last completed epoch). But all other states
     (model, optimizer, ...) will be correctly restored.
     """
-<<<<<<< HEAD
-=======
-
->>>>>>> ea75604a
+
     def __init__(self, path, name, check_interval=200, weights_only=False):
         super().__init__()
         self.path = path
@@ -191,13 +209,9 @@
         self.check_interval = check_interval
         self.weights_only = weights_only
 
-<<<<<<< HEAD
-    def on_train_batch_end(self, trainer, pl_module, outputs, batch, batch_idx, dataloader_idx=0):
-=======
     def on_train_batch_end(
         self, trainer, pl_module, outputs, batch, batch_idx, dataloader_idx
     ):
->>>>>>> ea75604a
         if batch_idx % self.check_interval == 0:
             trainer.save_checkpoint(
                 self.path + "/" + self.name + ".ckpt", weights_only=self.weights_only
