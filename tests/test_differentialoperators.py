import pytest
import torch
import numpy as np
<<<<<<< HEAD
from neural_diff_eq.utils.differentialoperators import laplacian, gradient
=======
from neural_diff_eq.utils.differentialoperators import (laplacian, 
                                                        gradient, 
                                                        normal_derivative)
>>>>>>> 2d8510b5

# Test laplace-operator
def function(a):
    out = 0
    for i in range(len(a)):
        out += a[i]**2
    return out


def test_laplacian_for_one_input():
    a = torch.tensor([[1.0, 1.0]], requires_grad=True)
    output = function(a[0])
    l = laplacian(output, a)
    assert l.shape[0] == 1
    assert l.shape[1] == 1
    assert l.detach().numpy()[0] == 4


def test_laplacian_for_many_inputs():
    a = torch.tensor([[1.0, 1.0], [2.0, 3.4], [1.3, 2], [0, 0]], requires_grad=True)
    output = torch.zeros(a.shape[0])
    for i in range(a.shape[0]) : output[i] = function(a[i])
    l = laplacian(output, a)
    assert l.shape[0] == a.shape[0]
    assert l.shape[1] == 1
    assert np.all(l.detach().numpy() == [4, 4, 4, 4])



def test_laplacian_in_1D():
    a = torch.tensor([[1.0], [2.0], [1.3]], requires_grad=True)
    output = torch.zeros(a.shape[0])
    for i in range(a.shape[0]) : output[i] = function(a[i])
    l = laplacian(output, a)
    assert l.shape[0] == a.shape[0]
    assert l.shape[1] == 1
    assert np.all(l.detach().numpy() == [2, 2, 2])



def test_laplacian_in_3D():
    a = torch.tensor([[1.0, 3.4, 1.0], [2.0, 0, 0], [1.3, 9, 1]], requires_grad=True)
    output = torch.zeros(a.shape[0])
    for i in range(a.shape[0]) : output[i] = function(a[i])
    l = laplacian(output, a)
    assert l.shape[0] == a.shape[0]
    assert l.shape[1] == 1
    assert np.all(l.detach().numpy() == [6, 6, 6])



def test_laplacian_for_complexer_function_1():
    a = torch.tensor([[1.0, 1.0, 1.0], [2.0, 1.0, 0], [0, 0, 0], [1.0, 0, 4.0]],
                     requires_grad=True)
    def function1(a):
        return a[0]**2 + a[1]**3 + 4*a[2]**3
    output = torch.zeros(a.shape[0])
    for i in range(a.shape[0]) : output[i] = function1(a[i])
    l = laplacian(output, a)
    assert l.shape[0] == a.shape[0]
    assert l.shape[1] == 1
    assert np.all(l.detach().numpy() == [[32], [8], [2], [98]])


def test_laplacian_for_complexer_function_2():
    a = torch.tensor([[1.0, 1.0], [2.0, 0], [0, 0],
                      [0, 4.0], [2, 2]], requires_grad=True)
    def function1(a):
        return a[0]**3 + torch.sin(a[1])
    output = torch.zeros(a.shape[0])
    for i in range(a.shape[0]) : output[i] = function1(a[i])
    l = laplacian(output, a)
    assert l.shape[0] == a.shape[0]
    assert l.shape[1] == 1
    assert np.allclose(l.detach().numpy(), [[6-np.sin(1)], [12], [0],
                                            [-np.sin(4)], [12-np.sin(2)]])


def test_laplacian_for_two_inputs_one_linear():
    a = torch.tensor([[1.0, 1.0], [2.0, 0]], requires_grad=True)
    b = torch.tensor([[1.0], [0.5]], requires_grad=True)
    def function1(a, b):
        return 2*a[0]**2 + a[1]**2 + b[0]
    output = torch.zeros(a.shape[0])
    for i in range(a.shape[0]) : output[i] = function1(a[i], b[i])
    l = laplacian(output, a)
    assert l.shape[0] == a.shape[0]
    assert l.shape[1] == 1
    assert np.all(l.detach().numpy() == [6, 6])  
    l = laplacian(output, b)
    assert l.shape[0] == b.shape[0]
    assert l.shape[1] == 1
    assert np.all(l.detach().numpy() == [0, 0])  



def test_laplacian_for_two_not_linear_inputs():
    a = torch.tensor([[1.0, 1.0], [2.0, 0]], requires_grad=True)
    b = torch.tensor([[1.0], [0.5]], requires_grad=True)
    def function1(a, b):
        return a[0]**2 + a[1]**2 + b[0]**3
    output = torch.zeros(a.shape[0])
    for i in range(a.shape[0]) : output[i] = function1(a[i], b[i])
    l = laplacian(output, a)
    assert l.shape[0] == a.shape[0]
    assert l.shape[1] == 1
    assert np.all(l.detach().numpy() == [4, 4])  
    l = laplacian(output, b)
    assert l.shape[0] == b.shape[0]
    assert l.shape[1] == 1
    assert np.all(l.detach().numpy() == [[6], [3]]) 



def test_laplacian_multiply_varibales():
    a = torch.tensor([[1.0, 1.0], [2.0, 0]], requires_grad=True)
    b = torch.tensor([[1.0], [2]], requires_grad=True)
    def function1(a, b):
        return a[0]**2 * a[1]**2 * b[0]**2
    output = torch.zeros(a.shape[0])
    for i in range(a.shape[0]) : output[i] = function1(a[i], b[i])
    l = laplacian(output, a)
    assert l.shape[0] == a.shape[0]
    assert l.shape[1] == 1
    assert np.all(l.detach().numpy() == [[4], [32]])  
    l = laplacian(output, b)
    assert l.shape[0] == b.shape[0]
    assert l.shape[1] == 1
    assert np.all(l.detach().numpy() == [[2], [0]])    



def test_laplacian_with_chain_rule():
    a = torch.tensor([[1.0, 1], [2.0, 1]], requires_grad=True)
    def function1(a):
        return torch.sin(2.0 * (torch.sin(a[0]))) * a[1]
    output = torch.zeros(a.shape[0])
    for i in range(a.shape[0]) : output[i] = function1(a[i])
    l = laplacian(output, a)
    assert l.shape[0] == a.shape[0]
    assert l.shape[1] == 1
    assert np.allclose(l.detach().numpy(), [[-0.97203], [-0.22555]], atol=1e-04)  


def test_laplacian_with_tanh():
    a = torch.tensor([[1.0, 1.0, 2.0], [2.0, 0, 1.0]], requires_grad=True)
    def function1(a):
        return torch.tanh(a[0]**2 * a[1]**3 + a[2]**2)
    output = torch.zeros(a.shape[0])
    for i in range(a.shape[0]) : output[i] = function1(a[i])
    l = laplacian(output, a)
    assert l.shape[0] == a.shape[0]
    assert l.shape[1] == 1
<<<<<<< HEAD
    assert np.allclose(l.detach().numpy(), [[-0.0087],[-1.7189]], atol=1e-04)  


=======
    assert np.allclose(l.detach().numpy(), [[-0.0087], [-1.7189]], atol=1e-04)  


# Test gradient
>>>>>>> 2d8510b5
def test_gradient_for_one_input():
    a = torch.tensor([[1.0, 1.0]], requires_grad=True)
    output = function(a[0])
    g = gradient(output, a)
    assert g.shape[0] == 1
    assert g.shape[1] == 2
    assert np.equal(g.detach().numpy(), [2, 2]).all()


def test_gradient_many_inputs():
    a = torch.tensor([[1.0, 1.0], [2, 0], [3, 1]], requires_grad=True)
    output = torch.zeros(a.shape[0])
    for i in range(a.shape[0]) : output[i] = function(a[i])
    g = gradient(output, a)
    assert g.shape[0] == 3
    assert g.shape[1] == 2
    assert np.equal(g.detach().numpy(), [[2, 2], [4, 0], [6, 2]]).all()   


def test_gradient_1D():
    a = torch.tensor([[1.0], [2.0], [0]], requires_grad=True)
    output = torch.zeros(a.shape[0])
    for i in range(a.shape[0]) : output[i] = function(a[i])
    g = gradient(output, a)
    assert g.shape[0] == 3
    assert g.shape[1] == 1
    assert np.equal(g.detach().numpy(), [[2], [4], [0]]).all()


def test_gradient_3D():
    a = torch.tensor([[1.0, 5, 2], [2.0, 2.0, 2.0]], requires_grad=True)
    output = torch.zeros(a.shape[0])
    for i in range(a.shape[0]) : output[i] = function(a[i])
    g = gradient(output, a)
    assert g.shape[0] == 2
    assert g.shape[1] == 3
    assert np.equal(g.detach().numpy(), [[2, 10, 4], [4, 4, 4]]).all()


def test_gradient_mixed_input():
    a = torch.tensor([[1.0, 1.0], [2.0, 0]], requires_grad=True)
    b = torch.tensor([[1.0], [0.5]], requires_grad=True)
    def function1(a, b):
        return a[0]**2 + a[1] + b[0]**3
    output = torch.zeros(a.shape[0])
    for i in range(a.shape[0]) : output[i] = function1(a[i], b[i])
    g = gradient(output, a)
    assert g.shape[0] == a.shape[0]
    assert g.shape[1] == 2
    assert np.equal(g.detach().numpy(), [[2, 1], [4, 1]]).all()  
    g = gradient(output, b)
    assert g.shape[0] == b.shape[0]
    assert g.shape[1] == 1
<<<<<<< HEAD
    assert np.equal(g.detach().numpy(), [[3], [3/4]]).all() 
=======
    assert np.equal(g.detach().numpy(), [[3], [3/4]]).all() 


# Test normal derivative
def test_normal_derivative_for_one_input():
    a = torch.tensor([[1.0, 1.0]], requires_grad=True)
    output = function(a[0])
    normal = torch.tensor([[1.0, 0]])
    n = normal_derivative(output, a, normal)
    assert n.shape[0] == 1
    assert n.shape[1] == 1
    assert np.equal(n.detach().numpy(), [2]).all()


def test_normal_derivative_for_many_inputs():
    a = torch.tensor([[1.0, 1.0], [0, 1], [2, 3]], requires_grad=True)
    output = torch.zeros(a.shape[0])
    for i in range(a.shape[0]) : output[i] = function(a[i])
    normals = torch.tensor([[1.0, 0], [1.0, 0], [np.cos(np.pi/4), np.sin(np.pi/4)]])
    n = normal_derivative(output, a, normals)
    assert n.shape[0] == 3
    assert n.shape[1] == 1
    assert np.allclose(n.detach().numpy(), [[2], [0],
                                            [4*np.cos(np.pi/4)+6*np.sin(np.pi/4)]])


def test_normal_derivative_3D():
    a = torch.tensor([[1.0, 1.0, 1.0], [0, 1, 2]], requires_grad=True)
    output = torch.zeros(a.shape[0])
    for i in range(a.shape[0]) : output[i] = function(a[i])
    normals = torch.tensor([[1.0, 0, 0], [1.0, 0, 1.0]])
    n = normal_derivative(output, a, normals)
    assert n.shape[0] == 2
    assert n.shape[1] == 1
    assert np.allclose(n.detach().numpy(), [[2], [4]])


def test_normal_derivative_complexer_function():
    a = torch.tensor([[1.0, 1.0], [2.0, 0]], requires_grad=True)
    b = torch.tensor([[1.0, 2.0], [3.0, 3.0]], requires_grad=True)
    def function1(a, b):
        return a[0]**2 + torch.sin(a[1]) + b[0]**3
    output = torch.zeros(a.shape[0])
    for i in range(a.shape[0]) : output[i] = function1(a[i], b[i])
    normals = torch.tensor([[1.0, 0], [1.0/np.sqrt(2), 1.0/np.sqrt(2)]])
    n = normal_derivative(output, a, normals)
    assert n.shape[0] == a.shape[0]
    assert n.shape[1] == 1
    assert np.allclose(n.detach().numpy(), [[2], [1/np.sqrt(2)*(4+np.cos(0))]])
    n = normal_derivative(output, b, normals)
    assert n.shape[0] == b.shape[0]
    assert n.shape[1] == 1
    assert np.allclose(n.detach().numpy(), [[3], [27/np.sqrt(2)]])
>>>>>>> 2d8510b5
<|MERGE_RESOLUTION|>--- conflicted
+++ resolved
@@ -1,13 +1,9 @@
 import pytest
 import torch
 import numpy as np
-<<<<<<< HEAD
-from neural_diff_eq.utils.differentialoperators import laplacian, gradient
-=======
 from neural_diff_eq.utils.differentialoperators import (laplacian, 
                                                         gradient, 
                                                         normal_derivative)
->>>>>>> 2d8510b5
 
 # Test laplace-operator
 def function(a):
@@ -161,16 +157,10 @@
     l = laplacian(output, a)
     assert l.shape[0] == a.shape[0]
     assert l.shape[1] == 1
-<<<<<<< HEAD
-    assert np.allclose(l.detach().numpy(), [[-0.0087],[-1.7189]], atol=1e-04)  
-
-
-=======
     assert np.allclose(l.detach().numpy(), [[-0.0087], [-1.7189]], atol=1e-04)  
 
 
 # Test gradient
->>>>>>> 2d8510b5
 def test_gradient_for_one_input():
     a = torch.tensor([[1.0, 1.0]], requires_grad=True)
     output = function(a[0])
@@ -224,9 +214,6 @@
     g = gradient(output, b)
     assert g.shape[0] == b.shape[0]
     assert g.shape[1] == 1
-<<<<<<< HEAD
-    assert np.equal(g.detach().numpy(), [[3], [3/4]]).all() 
-=======
     assert np.equal(g.detach().numpy(), [[3], [3/4]]).all() 
 
 
@@ -279,5 +266,4 @@
     n = normal_derivative(output, b, normals)
     assert n.shape[0] == b.shape[0]
     assert n.shape[1] == 1
-    assert np.allclose(n.detach().numpy(), [[3], [27/np.sqrt(2)]])
->>>>>>> 2d8510b5
+    assert np.allclose(n.detach().numpy(), [[3], [27/np.sqrt(2)]])